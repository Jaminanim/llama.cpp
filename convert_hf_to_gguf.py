--- conflicted
+++ resolved
@@ -107,30 +107,8 @@
         self.use_temp_file = use_temp_file
         self.lazy = not eager or (remote_hf_model_id is not None)
         self.remote_hf_model_id = remote_hf_model_id
-<<<<<<< HEAD
-        self.hparams = ModelBase.load_hparams(self.dir_model) if hparams is None else hparams
+        self.hparams = ModelBase.load_hparams(self.dir_model, self.is_mistral_format) if hparams is None else hparams
         self.model_tensors = self.index_tensors(remote_hf_model_id=remote_hf_model_id)
-=======
-        if remote_hf_model_id is not None:
-            self.is_safetensors = True
-
-            def get_remote_tensors() -> Iterator[tuple[str, Tensor]]:
-                logger.info(f"Using remote model with HuggingFace id: {remote_hf_model_id}")
-                remote_tensors = gguf.utility.SafetensorRemote.get_list_tensors_hf_model(remote_hf_model_id)
-                self.tensor_names = set(name for name in remote_tensors.keys())
-                for name, remote_tensor in remote_tensors.items():
-                    yield (name, LazyTorchTensor.from_remote_tensor(remote_tensor))
-
-            self.get_tensors = get_remote_tensors
-        else:
-            prefix = "model" if not self.is_mistral_format else "consolidated"
-            self.part_names = ModelBase.get_model_part_names(self.dir_model, prefix, ".safetensors")
-            self.is_safetensors = len(self.part_names) > 0
-            if not self.is_safetensors:
-                self.part_names = ModelBase.get_model_part_names(self.dir_model, "pytorch_model", ".bin")
-        self.hparams = ModelBase.load_hparams(self.dir_model, self.is_mistral_format) if hparams is None else hparams
-        self.tensor_names = None
->>>>>>> df36bce6
         self.metadata_override = metadata_override
         self.model_name = model_name
         self.dir_model_card = dir_model  # overridden in convert_lora_to_gguf.py
@@ -172,7 +150,6 @@
         if remote_hf_model_id is not None:
             is_safetensors = True
 
-<<<<<<< HEAD
             logger.info(f"Using remote model with HuggingFace id: {remote_hf_model_id}")
             remote_tensors = gguf.utility.SafetensorRemote.get_list_tensors_hf_model(remote_hf_model_id)
             for name, remote_tensor in remote_tensors.items():
@@ -180,44 +157,29 @@
 
             return tensors
 
-        part_names: list[str] = ModelBase.get_model_part_names(self.dir_model, "model", ".safetensors")
+        prefix = "model" if not self.is_mistral_format else "consolidated"
+        part_names: list[str] = ModelBase.get_model_part_names(self.dir_model, prefix, ".safetensors")
         is_safetensors: bool = len(part_names) > 0
         if not is_safetensors:
             part_names = ModelBase.get_model_part_names(self.dir_model, "pytorch_model", ".bin")
 
         tensor_names_from_index: set[str] = set()
 
-        index_name = "model.safetensors" if is_safetensors else "pytorch_model.bin"
-        index_name += ".index.json"
-        index_file = self.dir_model / index_name
-
-        if index_file.is_file():
-            logger.info(f"gguf: loading model weight map from '{index_name}'")
-            with open(index_file, "r", encoding="utf-8") as f:
-                index: dict[str, Any] = json.load(f)
-                weight_map = index.get("weight_map")
-                if weight_map is None or not isinstance(weight_map, dict):
-                    raise ValueError(f"Can't load 'weight_map' from {index_name!r}")
-                tensor_names_from_index.update(weight_map.keys())
-=======
         if not self.is_mistral_format:
-            index_name = "model.safetensors" if self.is_safetensors else "pytorch_model.bin"
+            index_name = "model.safetensors" if is_safetensors else "pytorch_model.bin"
             index_name += ".index.json"
             index_file = self.dir_model / index_name
 
             if index_file.is_file():
-                self.tensor_names = set()
                 logger.info(f"gguf: loading model weight map from '{index_name}'")
                 with open(index_file, "r", encoding="utf-8") as f:
                     index: dict[str, Any] = json.load(f)
                     weight_map = index.get("weight_map")
                     if weight_map is None or not isinstance(weight_map, dict):
                         raise ValueError(f"Can't load 'weight_map' from {index_name!r}")
-                    self.tensor_names.update(weight_map.keys())
+                    tensor_names_from_index.update(weight_map.keys())
             else:
-                self.tensor_names = tensor_names_from_parts
                 weight_map = {}
->>>>>>> df36bce6
         else:
             weight_map = {}
 
