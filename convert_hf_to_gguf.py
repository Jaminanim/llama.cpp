--- conflicted
+++ resolved
@@ -265,12 +265,6 @@
 
         return [(self.map_tensor_name(name), data_torch)]
 
-    # TODO: merge into modify_tensors? (need to check tensor shapes for all arches before doing that)
-    def reshape_tensors(self, data_torch: Tensor, new_name: str, bid: int | None) -> Tensor:
-        del new_name, bid  # unused
-
-        return data_torch.squeeze()
-
     def tensor_force_quant(self, name: str, new_name: str, bid: int | None, n_dims: int) -> gguf.GGMLQuantizationType | bool:
         del name, new_name, bid, n_dims  # unused
 
@@ -302,13 +296,9 @@
                     break
 
             for new_name, data_torch in (self.modify_tensors(data_torch, name, bid)):
-<<<<<<< HEAD
-                data = self.reshape_tensors(data_torch, new_name, bid).numpy()
-=======
                 # TODO: why do we squeeze here?
                 # data = data_torch.squeeze().numpy()
                 data = data_torch.numpy()
->>>>>>> a800ae46
 
                 # if data ends up empty, it means data_torch was a scalar tensor -> restore
                 if len(data.shape) == 0:
@@ -3544,7 +3534,6 @@
     _tok_embd = None
 
     def modify_tensors(self, data_torch: Tensor, name: str, bid: int | None) -> Iterable[tuple[str, Tensor]]:
-        del bid  # unused
 
         output_name = self.format_tensor_name(gguf.MODEL_TENSOR.OUTPUT)
         tok_embd_name = self.format_tensor_name(gguf.MODEL_TENSOR.TOKEN_EMBD)
@@ -3554,6 +3543,9 @@
         if name.endswith(".A_log"):
             logger.debug("A_log --> A ==> " + new_name)
             data_torch = -torch.exp(data_torch)
+
+        if self.match_model_tensor_name(new_name, gguf.MODEL_TENSOR.SSM_CONV1D, bid):
+            data_torch = data_torch.squeeze()
 
         # assuming token_embd.weight is seen before output.weight
         if self._tok_embd is not None and new_name == output_name:
@@ -3619,7 +3611,6 @@
         self.gguf_writer.add_file_type(self.ftype)
 
     def modify_tensors(self, data_torch: Tensor, name: str, bid: int | None) -> Iterable[tuple[str, Tensor]]:
-        del bid  # unused
 
         if name.startswith("model.backbone") or name.startswith("model.lm_head"):
             # map Mamba-Codestral-7B-v0.1 tensor names to the names used by Mamba-2
@@ -3630,28 +3621,26 @@
 
         new_name = self.map_tensor_name(name)
 
-        if name.endswith(".A_log"):
-            logger.debug("A_log --> A ==> " + new_name)
-            data_torch = -torch.exp(data_torch)
-
-        yield (new_name, data_torch)
-
-    def reshape_tensors(self, data_torch: Tensor, new_name: str, bid: int | None) -> Tensor:
-        if any(self.match_model_tensor_name(new_name, t, bid, suffix="") for t in [
+        if self.match_model_tensor_name(new_name, gguf.MODEL_TENSOR.SSM_CONV1D, bid):
+            data_torch = data_torch.squeeze()
+        elif any(self.match_model_tensor_name(new_name, t, bid, suffix="") for t in [
             gguf.MODEL_TENSOR.SSM_A,
             gguf.MODEL_TENSOR.SSM_D,
         ]):
             # unsqueeze A to use similar shape semantics as Mamba-1
             # (D is also unsqueezed, but for more straightforward broadcast internally)
-            return data_torch.reshape((*data_torch.shape, 1))
-
+            data_torch = data_torch.reshape((*data_torch.shape, 1))
         elif self.match_model_tensor_name(new_name, gguf.MODEL_TENSOR.SSM_NORM, bid):
             d_model = self.find_hparam(["hidden_size", "d_model", "dim"])
             d_inner = self.find_hparam(["intermediate_size", "d_inner"], optional=True) or 2 * d_model
             n_group = self.hparams.get("n_groups", 1)
-            return data_torch.reshape((n_group, d_inner // n_group))
-
-        return data_torch.squeeze()
+            data_torch = data_torch.reshape((n_group, d_inner // n_group))
+
+        if name.endswith(".A_log"):
+            logger.debug("A_log --> A ==> " + new_name)
+            data_torch = -torch.exp(data_torch)
+
+        yield (new_name, data_torch)
 
 
 @Model.register("CohereForCausalLM")
