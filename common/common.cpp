--- conflicted
+++ resolved
@@ -1941,7 +1941,20 @@
     }
 }
 
-<<<<<<< HEAD
+float llama_embd_similarity_cos(const float * embd1, const float * embd2, int n){
+    double sum  = 0.0;
+    double sum1 = 0.0;
+    double sum2 = 0.0;
+
+    for (int i = 0; i < n; i++) {
+        sum  += embd1[i] * embd2[i];
+        sum1 += embd1[i] * embd1[i];
+        sum2 += embd2[i] * embd2[i];
+    }
+
+    return sum / (sqrt(sum1) * sqrt(sum2));
+}
+
 //
 // Control vector utils
 //
@@ -2094,18 +2107,4 @@
         fprintf(stderr, "%s: no vectors passed\n", __func__);
     }
     return std::make_tuple(vector, n_embd);
-=======
-float llama_embd_similarity_cos(const float * embd1, const float * embd2, int n){
-    double sum  = 0.0;
-    double sum1 = 0.0;
-    double sum2 = 0.0;
-
-    for (int i = 0; i < n; i++) {
-        sum  += embd1[i] * embd2[i];
-        sum1 += embd1[i] * embd1[i];
-        sum2 += embd2[i] * embd2[i];
-    }
-
-    return sum / (sqrt(sum1) * sqrt(sum2));
->>>>>>> 77178eed
 }