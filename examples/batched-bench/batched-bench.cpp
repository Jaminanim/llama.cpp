#include "common.h"
#include "llama.h"

#include <algorithm>
#include <cmath>
#include <cstdio>
#include <string>
#include <vector>

// mutates the input string
static std::vector<int> parse_list(char * p) {
    std::vector<int> ret;

    char * q = p;

    while (*p) {
        if (*p == ',') {
            *p = '\0';
            ret.push_back(std::atoi(q));
            q = p + 1;
        }

        ++p;
    }

    ret.push_back(std::atoi(q));

    return ret;
}

int main(int argc, char ** argv) {
    gpt_params params;

    if (argc == 1 || argv[1][0] == '-') {
        printf("usage: %s MODEL_PATH [N_KV_MAX] [IS_PP_SHARED] [NGL] <PP> <TG> <PL>\n" , argv[0]);
        printf("  <PP>, <TG> and PL are comma-separated lists of numbers without spaces\n\n");
        printf("  example: %s ggml-model-f16.gguf 2048 0 999 128,256,512 128,256 1,2,4,8,16,32\n\n", argv[0]);
        return 1 ;
    }

    int n_kv_max     = 2048;
    int is_pp_shared = 0;
    int n_gpu_layers = 0;

    std::vector<int> n_pp = { 128, 256, 512, 1024, 2048, 3584, 7680, };
    std::vector<int> n_tg = { 128, 256, };
    std::vector<int> n_pl = { 1, 2, 4, 8, 16, 32, };
    //std::vector<int> n_pl = { 1, 2, 3, 4, 5, 6, 7, 8, 9, 10, 11, 12, 13, 14, 15, 16, 32, };

    if (argc >= 2) {
        params.model = argv[1];
    }

    if (argc >= 3) {
        n_kv_max = std::atoi(argv[2]);
    }

    if (argc >= 4) {
        is_pp_shared = std::atoi(argv[3]);
    }

    if (argc >= 5) {
        n_gpu_layers = std::atoi(argv[4]);
    }

    if (argc >= 6) {
        n_pp = parse_list(argv[5]);
    }

    if (argc >= 7) {
        n_tg = parse_list(argv[6]);
    }

    if (argc >= 8) {
        n_pl = parse_list(argv[7]);
    }

    // init LLM

    llama_backend_init();
    llama_numa_init(params.numa);

    // initialize the model

    llama_model_params model_params = llama_model_default_params();

    const std::vector<float> t_split(llama_max_devices(), 0.0f);

    model_params.n_gpu_layers = n_gpu_layers;
    model_params.tensor_split = t_split.data();

    llama_model * model = llama_load_model_from_file(params.model.c_str(), model_params);

    if (model == NULL) {
        fprintf(stderr , "%s: error: unable to load model\n" , __func__);
        return 1;
    }

    llama_context_params ctx_params = llama_context_default_params();

    ctx_params.seed      = 1234;
    ctx_params.n_ctx     = n_kv_max;
<<<<<<< HEAD
    ctx_params.n_batch   = 2048;
    ctx_params.mul_mat_q = mmq;
=======
    ctx_params.n_batch   = 512;
>>>>>>> 231ae28f

    ctx_params.n_threads       = params.n_threads;
    ctx_params.n_threads_batch = params.n_threads_batch == -1 ? params.n_threads : params.n_threads_batch;

    llama_context * ctx = llama_new_context_with_model(model, ctx_params);

    if (ctx == NULL) {
        fprintf(stderr , "%s: error: failed to create the llama_context\n" , __func__);
        return 1;
    }

    llama_batch batch = llama_batch_init(n_kv_max, 0, 1);

    // decode in batches of ctx_params.n_batch tokens
    auto decode_helper = [](llama_context * ctx, llama_batch & batch, int32_t n_batch) {
        for (int32_t i = 0; i < (int32_t) batch.n_tokens; i += n_batch) {
            const int32_t n_tokens = std::min(n_batch, (int32_t) (batch.n_tokens - i));

            llama_batch batch_view = {
                n_tokens,
                batch.token    + i,
                nullptr,
                batch.pos      + i,
                batch.n_seq_id + i,
                batch.seq_id   + i,
                batch.logits   + i,
                0, 0, 0, // unused
            };

            const int ret = llama_decode(ctx, batch_view);
            if (ret != 0) {
                LOG_TEE("failed to decode the batch, n_batch = %d, ret = %d\n", n_batch, ret);
                return false;
            }
        }

        return true;
    };

    // warm up
    {
        for (int i = 0; i < 16; ++i) {
            llama_batch_add(batch, 0, i, { 0 }, false);
        }

        if (!decode_helper(ctx, batch, ctx_params.n_batch)) {
            LOG_TEE("%s: llama_decode() failed\n", __func__);
            return 1;
        }
    }

    LOG_TEE("\n");
    LOG_TEE("%s: n_kv_max = %d, is_pp_shared = %d, n_gpu_layers = %d, n_threads = %u, n_threads_batch = %u\n", __func__, n_kv_max, is_pp_shared, n_gpu_layers, ctx_params.n_threads, ctx_params.n_threads_batch);
    LOG_TEE("\n");

    LOG_TEE("|%6s | %6s | %4s | %6s | %8s | %8s | %8s | %8s | %8s | %8s |\n", "PP",     "TG",     "B",    "N_KV",     "T_PP s",   "S_PP t/s", "T_TG s",   "S_TG t/s", "T s",      "S t/s");
    LOG_TEE("|%6s-|-%6s-|-%4s-|-%6s-|-%8s-|-%8s-|-%8s-|-%8s-|-%8s-|-%8s-|\n", "------", "------", "----", "------", "--------", "--------", "--------", "--------", "--------", "--------");

    for (        int i_pp = 0; i_pp < (int) n_pp.size(); ++i_pp) {
        for (    int i_tg = 0; i_tg < (int) n_tg.size(); ++i_tg) {
            for (int i_pl = 0; i_pl < (int) n_pl.size(); ++i_pl) {
                const int pp = n_pp[i_pp];
                const int tg = n_tg[i_tg];
                const int pl = n_pl[i_pl];

                const int n_ctx_req = is_pp_shared ? pp + pl*tg : pl*(pp + tg);

                if (n_ctx_req > n_kv_max) {
                    continue;
                }

                llama_batch_clear(batch);

                const int n_tokens = is_pp_shared ? pp : pl*pp;

                for (int i = 0; i < n_tokens; ++i) {
                    llama_batch_add(batch, 0, i, { 0 }, false);
                }
                batch.logits[batch.n_tokens - 1] = true;

                const auto t_pp_start = ggml_time_us();

                llama_kv_cache_clear(ctx);

                if (!decode_helper(ctx, batch, ctx_params.n_batch)) {
                    LOG_TEE("%s: llama_decode() failed\n", __func__);
                    return 1;
                }

                if (is_pp_shared) {
                    for (int32_t i = 1; i < pl; ++i) {
                        llama_kv_cache_seq_cp(ctx, 0, i, 0, pp);
                    }
                }

                const auto t_pp_end = ggml_time_us();

                const auto t_tg_start = ggml_time_us();

                for (int i = 0; i < tg; ++i) {
                    llama_batch_clear(batch);

                    for (int j = 0; j < pl; ++j) {
                        llama_batch_add(batch, 0, pp + i, { j }, true);
                    }

                    if (!decode_helper(ctx, batch, ctx_params.n_batch)) {
                        LOG_TEE("%s: llama_decode() failed\n", __func__);
                        return 1;
                    }
                }

                const auto t_tg_end = ggml_time_us();

                const int32_t n_kv = n_ctx_req;

                const float t_pp = (t_pp_end - t_pp_start) / 1000000.0f;
                const float t_tg = (t_tg_end - t_tg_start) / 1000000.0f;
                const float t    = t_pp + t_tg;

                const float speed_pp = is_pp_shared ? pp / t_pp : pl*pp / t_pp;
                const float speed_tg = pl*tg / t_tg;
                const float speed    = n_kv / t;

                LOG_TEE("|%6d | %6d | %4d | %6d | %8.3f | %8.2f | %8.3f | %8.2f | %8.3f | %8.2f |\n", pp, tg, pl, n_kv, t_pp, speed_pp, t_tg, speed_tg, t, speed);
            }
        }
    }

    llama_print_timings(ctx);

    llama_batch_free(batch);

    llama_free(ctx);
    llama_free_model(model);

    llama_backend_free();

    fprintf(stderr, "\n\n");

    return 0;
}<|MERGE_RESOLUTION|>--- conflicted
+++ resolved
@@ -100,12 +100,7 @@
 
     ctx_params.seed      = 1234;
     ctx_params.n_ctx     = n_kv_max;
-<<<<<<< HEAD
     ctx_params.n_batch   = 2048;
-    ctx_params.mul_mat_q = mmq;
-=======
-    ctx_params.n_batch   = 512;
->>>>>>> 231ae28f
 
     ctx_params.n_threads       = params.n_threads;
     ctx_params.n_threads_batch = params.n_threads_batch == -1 ? params.n_threads : params.n_threads_batch;
